# -------------------------------------------------------------------------------------------------------------------- #
# BACI code owners file
#
# eligible code owners:
#  * baci teams (@baci/team_name)
#  * baci developer group (@baci/baci_developers)
#  * baci maintainer group (@baci/baci_maintainer)
#
# note:
#  * single developers are no eligible code owners!
#  * combinations of eligible code owners are possible
#  * later matches override earlier matches
#
# refer to:
# https://docs.gitlab.com/ee/user/project/code_owners.html
# -------------------------------------------------------------------------------------------------------------------- #

# --- specify default code owner ------------------------------------------------------------------------------------- #
*                                  @baci/baci_maintainer



# --- specify code owner of basic directories and file --------------------------------------------------------------- #

/buildconfig/                      @baci/baci_maintainer @baci/team_infrastructure

/cmake/                            @baci/baci_maintainer @baci/team_infrastructure

/doc/                              @baci/baci_maintainer @baci/team_infrastructure

/doc_removed_code/                 @baci/baci_maintainer

/guides/                           @baci/team_infrastructure

/tests/                            @baci/team_testing

/trilinos/                         @baci/team_infrastructure

# Note: the code ownership of the respective unit test directories
# can be overwritten by the specification based on the BACI source directories
/unittests*/                       @baci/team_testing

/utilities/                        @baci/baci_maintainer @baci/team_infrastructure

# --- specify code owner of BACI source directories (including corresponding unit test directory) -------------------- #
#
# Note: omitting a leading `/` in the list below matches not only
# the directory baci/src/<dir> but also baci/unittests/<dir>

# Note: stick to alphabetical order

adapter/                   @baci/team_discretization
adapter/ad_ale*                        @baci/team_fluid
adapter/ad_ale_wear*                   @baci/team_contact
adapter/ad_art_net.H                   @baci/team_reduced_fluid_models
adapter/ad_fld_*                       @baci/team_fluid
adapter/ad_fld_poro*                   @baci/team_poro
adapter/ad_poro*                       @baci/team_poro
adapter/ad_scatra_*                    @baci/team_scatra
adapter/ad_str_*                       @baci/team_structure
adapter/ad_str_fpsiwrapper*            @baci/team_poro @baci/team_fluid
adapter/ad_str_poro_wrapper*           @baci/team_poro
adapter/adapter_coupling*              @baci/team_contact
adapter/adapter_coupling_poro_mortar*  @baci/team_poro
adapter/adapter_scatra_*               @baci/team_scatra
adapter/adapter_thermo*                @baci/team_thermo

ale/                       @baci/team_fluid

ale2/                      @baci/team_fluid

ale3/                      @baci/team_fluid

art_net/                   @baci/team_reduced_fluid_models

beam3/                     @baci/team_structure

beamcontact/               @baci/team_structure

beaminteraction/           @baci/team_structure

bele3/                     @baci/team_discretization

binstrategy/               @baci/team_discretization

browniandyn/               @baci/team_structure

cardiovascular0d/          @baci/team_reduced_fluid_models

comm/                      @baci/team_discretization

constraint/                @baci/team_discretization

contact/                   @baci/team_contact
contact/contact_nitsche_integrator_poro*  @baci/team_poro @baci/team_contact
contact/contact_nitsche_strategy_poro*    @baci/team_poro @baci/team_contact
contact/contact_poro_*                    @baci/team_poro @baci/team_contact
contact/meshtying_poro_*                  @baci/team_poro @baci/team_contact

contact_aug/               @baci/team_contact

contact_constitutivelaw/   @baci/team_contact

cut/                       @baci/team_fluid

discsh3/                   @baci/team_structure

ehl/                       @baci/team_scatra

elch/                      @baci/team_scatra

elemag/                    @baci/team_scatra

fbi/                       @baci/team_fsi

fem_general/               @baci/team_discretization

fiber/                     @baci/team_discretization

fluid/                     @baci/team_fluid
fluid/fluid_timint_poro*   @baci/team_poro @baci/team_fluid

fluid_ele/                 @baci/team_fluid
fluid_ele/fluid_ele_boundary_calc_poro*  @baci/team_poro @baci/team_fluid
fluid_ele/fluid_ele_calc_poro*           @baci/team_poro @baci/team_fluid
fluid_ele/fluid_ele_parameter_poro*      @baci/team_poro @baci/team_fluid
fluid_ele/fluid_ele_poro*                @baci/team_poro @baci/team_fluid

fluid_turbulence/          @baci/team_fluid

fluid_xfluid/              @baci/team_fluid

fpsi/                      @baci/team_fsi @baci/team_poro

fs3i/                      @baci/team_fsi

fsi/                       @baci/team_fsi

fsi_xfem/                  @baci/team_fsi

geometric_search/          @baci/team_contact @baci/team_structure

geometry/                  @baci/team_discretization

geometry_pair/             @baci/team_discretization

immersed_problem/          @baci/team_fsi

inpar/                     @baci/team_input
inpar/validcontactconstitutivelaw* @baci/team_contact
inpar/validmaterials*  @baci/team_material
inpar/inpar_ale*           @baci/team_fsi
inpar/inpar_beam*          @baci/team_input @baci/team_structure
inpar/inpar_bio*           @baci/team_reduced_fluid_models
inpar/inpar_contact*       @baci/team_contact
inpar/inpar_fbi*           @baci/team_fsi
inpar/inpar_fluid*         @baci/team_fluid
inpar/inpar_fpsi*          @baci/team_poro @baci/team_fluid
inpar/inpar_fsi*           @baci/team_fsi
inpar/inpar_IO_runtime_vt*_output*                 @baci/team_input @baci/team_output
inpar/inpar_materials*    @baci/team_material
inpar/inpar_particle*      @baci/team_particle
inpar/inpar_pasi*          @baci/team_particle
inpar/inpar_poro*          @baci/team_poro
inpar/inpar_solver*        @baci/team_solvers

inv_analysis/              @baci/team_queens

io/                        @baci/team_input @baci/team_output

levelset/                  @baci/team_fluid

lib/                       @baci/team_discretization
lib/material*          @baci/team_material
lib/parobject*         @baci/team_infrastructure
lib/particlereader*    @baci/team_particle

loma/                      @baci/team_fluid

lubrication/               @baci/team_scatra

lubrication_ele/           @baci/team_scatra

mat/                       @baci/team_material
mat/anisotropy*            @baci/team_structure @baci/team_material
mat/beam*                  @baci/team_structure @baci/team_material
mat/cnst_1d_art*           @baci/team_reduced_fluid_models
mat/fluidporo*             @baci/team_poro
mat/membrane_elasthyper*   @baci/team_structure @baci/team_material
mat/mixture_elasthyper*    @baci/team_structure @baci/team_material
mat/particle_material*     @baci/team_particle
mat/poro*                  @baci/team_poro
mat/scatra_mat_multiporo*  @baci/team_poro @baci/team_scatra
mat/scatra_mat_poro*       @baci/team_poro @baci/team_scatra
mat/structporo*            @baci/team_poro

matelast/                  @baci/team_material

membrane/                  @baci/team_structure

mixture/                   @baci/team_structure @baci/team_material

mor/                       @baci/team_structure

mortar/                    @baci/team_contact

nurbs_discret/             @baci/team_discretization

opti/                      @baci/team_fluid

particle_algorithm/        @baci/team_particle

particle_engine/           @baci/team_particle

particle_interaction/      @baci/team_particle

particle_rigidbody/        @baci/team_particle

particle_wall/             @baci/team_particle

pasi/                      @baci/team_particle

patspec/                   @baci/baci_maintainer # todo: ask Jonas Biehler

poroelast/                 @baci/team_poro

porofluidmultiphase/       @baci/team_poro

porofluidmultiphase_ele/   @baci/team_poro

poromultiphase/            @baci/team_poro

poromultiphase_scatra/     @baci/team_poro

red_airways/               @baci/team_reduced_fluid_models

rigidsphere/               @baci/team_structure

s8/                        @baci/team_structure

scatra/                    @baci/team_scatra
scatra/scatra_timint_meshtying_strategy_artery*  @baci/team_scatra @baci/team_reduced_fluid_models
scatra/scatra_timint_poro*                       @baci/team_scatra @baci/team_poro


scatra_ele/                @baci/team_scatra
scatra_ele/scatra_ele_boundary_calc_poro*  @baci/team_scatra @baci/team_poro
scatra_ele/scatra_ele_calc_artery*         @baci/team_scatra @baci/team_reduced_fluid_models
scatra_ele/scatra_ele_calc_multiporo*      @baci/team_scatra @baci/team_poro
scatra_ele/scatra_ele_calc_poro*           @baci/team_scatra @baci/team_poro

so3/                       @baci/team_structure
so3/so3_poro*              @baci/team_structure @baci/team_poro

<<<<<<< HEAD
drt_solid_ele/                  @baci/team_structure

drt_spring3/                   @baci/team_structure
=======
spring3/                   @baci/team_structure
>>>>>>> 2c3735c8

ssi/                       @baci/team_scatra

ssti/                      @baci/team_scatra

sti/                       @baci/team_scatra

stru_multi/                @baci/team_discretization # todo

struct_ale/                @baci/team_structure

structure/                 @baci/team_structure

structure_new/             @baci/team_structure

structure_xstructure/      @baci/team_structure

surfstress/                @baci/team_discretization

thermo/                    @baci/team_thermo

timestepping/              @baci/team_discretization

torsion3/                  @baci/team_structure

truss3/                    @baci/team_structure

truss3cl/                  @baci/team_structure

tsi/                       @baci/team_thermo

tutorial/                  @baci/team_infrastructure

two_phase_flow/            @baci/team_fluid

volmortar/                 @baci/team_contact

w1/                        @baci/team_structure
w1/wall1_poro*             @baci/team_structure @baci/team_poro

wear/                      @baci/team_contact

xfem/                      @baci/team_fluid

fortran/                       @baci/team_discretization

global_full/                   @baci/team_discretization

headers/                       @baci/team_discretization

linalg/                        @baci/team_solvers

loca_continuation/             @baci/team_solvers

post_common/               @baci/team_output

post_ensight/                  @baci/team_output

post_monitor/                  @baci/team_output

post_s8convert/                @baci/team_output

post_vtk/                      @baci/team_output

pre_exodus/                    @baci/team_input

pre_locsys/                    @baci/team_input

pss_full/                      @baci/team_discretization

solver/                        @baci/team_solvers

solver_nonlin_nox/             @baci/team_solvers



# --- specify code owner of files in Baci Input directory ------------------------------------------------------------ #
/Input/**                          @baci/baci_developers

/Input/ale*                        @baci/team_fluid

/Input/beam3*                      @baci/team_structure

/Input/cardiovascular0d*           @baci/team_reduced_fluid_models

/Input/contact*                    @baci/team_contact

/Input/elch_*                      @baci/team_scatra

/Input/f2_*                        @baci/team_fluid
/Input/f3_*                        @baci/team_fluid

/Input/fbi_*                       @baci/team_fsi

/Input/fpsi_*                      @baci/team_fsi @baci/team_poro

/Input/fsi_*                       @baci/team_fsi

/Input/homogenized-constrained-mixture* @baci/team_structure

/Input/mat*                        @baci/team_material

/Input/membrane*                   @baci/team_structure

/Input/meshtying*                  @baci/team_contact

/Input/mixture*                    @baci/team_structure

/Input/new_solid_ele*              @baci/team_structure

/Input/one_d_3_artery*             @baci/team_reduced_fluid_models

/Input/particle_nointer*           @baci/team_particle
/Input/particle_dem*               @baci/team_particle
/Input/particle_sph*               @baci/team_particle
/Input/pasi*                       @baci/team_particle

/Input/poro*                       @baci/team_poro

/Input/prestress*                  @baci/team_structure

/Input/ref/beam*/**                @baci/team_structure
/Input/ref/fluid*/**               @baci/team_fluid
/Input/ref/fsi*/**                 @baci/team_fluid @baci/team_fsi
/Input/ref/particle*/**            @baci/team_particle
/Input/ref/pasi*/**                @baci/team_particle
/Input/ref/sohex8fbar*/**          @baci/team_structure
/Input/ref/solid*/**               @baci/team_structure
/Input/ref/ssi*                    @baci/team_scatra
/Input/ref/ssti*                   @baci/team_scatra
/Input/ref/structure*/**           @baci/team_structure

Input/rigidsphere*                 @baci/team_structure

/Input/scatra*                     @baci/team_scatra

/Input/solid*                      @baci/team_structure

/Input/spring_dashpot*             @baci/team_discretization

/Input/ssi*                        @baci/team_scatra
/Input/ssti*                       @baci/team_scatra
/Input/sti*                        @baci/team_scatra

/Input/thermo*                     @baci/team_thermo

/Input/truss3*                     @baci/team_structure

/Input/tsi*                        @baci/team_thermo

/Input/volmortar*                  @baci/team_contact

/Input/wear*                       @baci/team_contact

/Input/xfluid_*                    @baci/team_fluid

# infrastructure configuration files

# put CMakeLists.txt last to override folder owners
*CMakeLists.txt                    @baci/baci_maintainer @baci/team_infrastructure
do-configure                       @baci/team_infrastructure @baci/baci_maintainer

# testing framework configuration files
TestingFramework.cmake             @baci/team_testing
TestingFrameworkListOfTests.cmake  @baci/baci_developers
UnittestingFramework.cmake         @baci/team_testing
<|MERGE_RESOLUTION|>--- conflicted
+++ resolved
@@ -252,13 +252,9 @@
 so3/                       @baci/team_structure
 so3/so3_poro*              @baci/team_structure @baci/team_poro
 
-<<<<<<< HEAD
 drt_solid_ele/                  @baci/team_structure
 
-drt_spring3/                   @baci/team_structure
-=======
 spring3/                   @baci/team_structure
->>>>>>> 2c3735c8
 
 ssi/                       @baci/team_scatra
 

--- conflicted
+++ resolved
@@ -303,8 +303,6 @@
   {
     Teuchos::RCP<Epetra_Map> roweles =
         Teuchos::rcp(new Epetra_Map(-1, (int)myrowelements.size(), &myrowelements[0], -1, *icomm));
-    Teuchos::RCP<Epetra_Map> coleles;
-<<<<<<< HEAD
 
     Teuchos::RCP<const Epetra_CrsGraph> nodegraph = REBALANCE::BuildGraph(commondis, roweles);
 
@@ -314,16 +312,6 @@
     const auto& [rownodes, colnodes] = REBALANCE::RebalanceNodeMaps(nodegraph, rebalanceParams);
 
     commondis->Redistribute(*rownodes, *colnodes, false, false, false);
-=======
-    const auto& [rownodes, colnodes] =
-        REBALANCE::RebalanceNodeMaps(commondis, roweles, lcomm->NumProc());
-    std::tie(roweles, coleles) = commondis->BuildElementRowColumn(*rownodes, *colnodes);
-    commondis->ExportRowNodes(*rownodes);
-    commondis->ExportRowElements(*roweles);
-    commondis->ExportColumnNodes(*colnodes);
-    commondis->ExportColumnElements(*coleles);
-    commondis->FillComplete(false, false, false);
->>>>>>> 5c8901b8
   }
 
   //-------------------------------------- build a target rowmap for elements
@@ -457,8 +445,6 @@
   {
     Teuchos::RCP<Epetra_Map> roweles = Teuchos::rcp(new Epetra_Map(
         -1, targetrowele.NumMyElements(), targetrowele.MyGlobalElements(), -1, *lcomm));
-    Teuchos::RCP<Epetra_Map> coleles;
-<<<<<<< HEAD
 
     Teuchos::RCP<const Epetra_CrsGraph> nodegraph = REBALANCE::BuildGraph(dis, roweles);
 
@@ -468,19 +454,9 @@
     const auto& [rownodes, colnodes] = REBALANCE::RebalanceNodeMaps(nodegraph, rebalanceParams);
 
     dis->Redistribute(*rownodes, *colnodes, false, false, false);
-=======
-    const auto& [rownodes, colnodes] = REBALANCE::RebalanceNodeMaps(dis, roweles, lcomm->NumProc());
-    std::tie(roweles, coleles) = dis->BuildElementRowColumn(*rownodes, *colnodes);
-    dis->ExportRowNodes(*rownodes);
-    dis->ExportRowElements(*roweles);
-    dis->ExportColumnNodes(*colnodes);
-    dis->ExportColumnElements(*coleles);
-    dis->FillComplete(true, true, true);
->>>>>>> 5c8901b8
     dis->SetWriter(Teuchos::rcp(new IO::DiscretizationWriter(dis)));
   }
   icomm->Barrier();
-  return;
 }
 
 /*-----------------------------------------------------------------------------*

/*!----------------------------------------------------------------------
\file mortar_binarytree.H

\brief A class for performing mortar search in 2D/3D based on binarytrees

<<<<<<< HEAD
\maintainer Alexander Popp

\level 1
=======
\level 1

\maintainer Alexander Popp
>>>>>>> 293b41a3

*----------------------------------------------------------------------*/
#ifndef MORTAR_BINARYTREE_H
#define MORTAR_BINARYTREE_H

#include "Teuchos_RCP.hpp"
#include "Epetra_Comm.h"
#include "Epetra_Map.h"
#include "Epetra_SerialDenseMatrix.h"


// forward declarations
namespace DRT
{
  class Discretization;
}

namespace MORTAR
{
  // forward declarations

  //! @name Enums and Friends

  /// Type of binary tree node
  enum BinaryTreeNodeType
  {
    SLAVE_INNER,        ///< indicates a slave inner node (has children)
    SLAVE_LEAF,         ///< indicates a slave leaf node (no further children)
    MASTER_INNER,       ///< indicates a master inner node (has children)
    MASTER_LEAF,        ///< indicates a master leaf node (no further children)
    NOSLAVE_ELEMENTS,   ///< indicates that there are no slave elements on this (root) treenode
    NOMASTER_ELEMENTS,  ///< indicates that there are no master elements on this (root) treenode
    UNDEFINED           ///< indicates an undefined tree node
  };

  //@}

  /*!
  \brief A class representing one tree node of the binary search tree

  Refer also to the Semesterarbeit of Thomas Eberl, 2009

  \author popp (popp@lnm.mw.tum.de)
  */
  class BinaryTreeNode
  {
   public:
    /*!
    \brief constructor of a tree node

    \param type        type of BinaryTreeNode
    \param discret     interface discretization
    \param parent      points to parent tree node
    \param elelist     list of all elements in BinaryTreeNode
    \param dopnormals  reference to DOP normals
    \param kdop        refernece to no. of vertices
    \param dim         dimension of problem
    \param useauxpos   bool whether auxiliary position is used when computing dops
    \param layer       current layer of treenode
    \param ...map      references to maps

    */
    BinaryTreeNode(BinaryTreeNodeType type, DRT::Discretization& discret,
        Teuchos::RCP<BinaryTreeNode> parent, std::vector<int> elelist,
        const Epetra_SerialDenseMatrix& dopnormals, const int& kdop, const int& dim,
        const bool& useauxpos, const int layer,
        std::vector<std::vector<Teuchos::RCP<BinaryTreeNode>>>& streenodesmap,
        std::vector<std::vector<Teuchos::RCP<BinaryTreeNode>>>& mtreenodesmap,
        std::vector<std::vector<Teuchos::RCP<BinaryTreeNode>>>& sleafsmap,
        std::vector<std::vector<Teuchos::RCP<BinaryTreeNode>>>& mleafsmap);

    /*!
    \brief Destructor

    */
    virtual ~BinaryTreeNode(){};

    //! @name Evaluation methods

    /*!
    \brief Calculate slabs of dop

    */
    void CalculateSlabsDop();

    /*!
    \brief Update slabs of current treenode in bottom up way

    */
    void UpdateSlabsBottomUp(double& eps);

    /*!
    \brief Initialize Tree

    */
    void InitializeTree(double& eps);

    /*!
    \brief Enlarge geometry of a Treenode by an offset, dependent on size

    */
    void EnlargeGeometry(double& eps);

    /*!
    \brief Divide a TreeNode into two child nodes

    */
    void DivideTreeNode();

    /*!
    \brief Print type of TreeNode to std::cout

    */
    void PrintType();

    /*!
    \brief Print slabs to std::cout

    */
    void PrintSlabs();

    /*!
    \brief Set slabs of current treenode

    */
    void SetSlabs(Epetra_SerialDenseMatrix& newslabs);

    //@}

    //! @name Access and modification methods

    /*!
    \brief Get communicator

    */
    virtual const Epetra_Comm& Comm() const;

    /*!
    \brief Get discretization of the interface

    */
    virtual DRT::Discretization& Discret() const { return idiscret_; }

    /*!
    \brief Return type of treenode

    */
    virtual BinaryTreeNodeType Type() const { return type_; }

    /*!
    \brief Set type of treenode

    */
    virtual void SetType(MORTAR::BinaryTreeNodeType type) { type_ = type; }

    /*!
    \brief Return pointer to right child

    */
    virtual Teuchos::RCP<BinaryTreeNode> Rightchild() const { return rightchild_; }

    /*!
    \brief Return pointer to left child

    */
    virtual Teuchos::RCP<BinaryTreeNode> Leftchild() const { return leftchild_; }

    /*!
    \brief Return pointer to parent

    */
    virtual Teuchos::RCP<BinaryTreeNode> Parent() const { return parent_; }

    /*!
    \brief Set children of a treenode

    */
    void SetChildren(
        Teuchos::RCP<BinaryTreeNode> leftchild, Teuchos::RCP<BinaryTreeNode> rightchild);

    /*!
    \brief Set parent of treenode

    */
    virtual void SetParent(Teuchos::RCP<BinaryTreeNode> parent) { parent_ = parent; }

    /*!
    \brief Return slabs of DOP

    */
    virtual Epetra_SerialDenseMatrix& Slabs() { return slabs_; }

    /*!
    \brief Return number of k-DOP vertices

    */
    virtual int Kdop() const { return kdop_; }

    /*!
    \brief Return layer of current TreeNode

    */
    virtual int Layer() const { return layer_; }

    /*!
    \brief Set layer of current TreeNode

    */
    virtual void SetLayer(int layer) { layer_ = layer; }

    /*!
    \brief Return reference to element list of TreeNode

    */
    virtual std::vector<int>& Elelist() { return elelist_; }

    /*!
    \brief Return dim of Problem

    */
    virtual const int& Dim() { return dim_; }

    /*!
    \brief Return different maps of tree nodes

    */
    virtual std::vector<std::vector<Teuchos::RCP<BinaryTreeNode>>>& Streenodesmap()
    {
      return streenodesmap_;
    }
    virtual std::vector<std::vector<Teuchos::RCP<BinaryTreeNode>>>& Mtreenodesmap()
    {
      return mtreenodesmap_;
    }
    virtual std::vector<std::vector<Teuchos::RCP<BinaryTreeNode>>>& Sleafsmap()
    {
      return sleafsmap_;
    }
    virtual std::vector<std::vector<Teuchos::RCP<BinaryTreeNode>>>& Mleafsmap()
    {
      return mleafsmap_;
    }

    //@}

    //! @name Visualization methods (GMSH)

    /*!
    \brief Print slabs of DOP to file for GMSH output
    \param filename     filename to which treenodes are plotted

    */
    void PrintDopsForGmsh(std::string filename);

    /*!
    \brief Plot a point in GMSH to given file

    */
    void PlotGmshPoint(std::string filename, double* position0, int nr);

    /*!
    \brief Plot a quadrangle in GMSH to given file

    */
    void PlotGmshQuadrangle(std::string filename, double* position0, double* position1,
        double* position2, double* position3);

    /*!
    \brief Plot a triangle in GMSH to given file

    */
    void PlotGmshTriangle(
        std::string filename, double* position0, double* position1, double* position2);

    //@}

   private:
    // don't want = operator and cctor
    BinaryTreeNode operator=(const BinaryTreeNode& old);
    BinaryTreeNode(const BinaryTreeNode& old);

    //! type of BinaryTreeNode
    MORTAR::BinaryTreeNodeType type_;

    //! interface discretization
    DRT::Discretization& idiscret_;

    //! pointer to the parent BinaryTreeNode
    Teuchos::RCP<BinaryTreeNode> parent_;

    //! pointer to the left child TreeNode
    Teuchos::RCP<BinaryTreeNode> leftchild_;

    //! pointer to the right child TreeNode
    Teuchos::RCP<BinaryTreeNode> rightchild_;

    //! geometry slabs of TreeNode, saved as Min|Max
    Epetra_SerialDenseMatrix slabs_;

    //! list with all elements of BinaryTreeNode
    std::vector<int> elelist_;

    //! reference to DOP normals
    const Epetra_SerialDenseMatrix& dopnormals_;

    //! reference to no. of vertices
    const int& kdop_;

    //! reference to dim. of problem
    const int& dim_;

    //! bool whether auxiliary position is used when computing dops
    const bool& useauxpos_;

    //! layer of TreeNode in Tree (0=rootnode!)
    int layer_;

    //! reference to map of all slave treenodes, sorted by layer
    std::vector<std::vector<Teuchos::RCP<BinaryTreeNode>>>& streenodesmap_;

    //! reference to map of all master treenodes, sorted by layer
    std::vector<std::vector<Teuchos::RCP<BinaryTreeNode>>>& mtreenodesmap_;

    //! reference to map of all slave leaf treenodes
    std::vector<std::vector<Teuchos::RCP<BinaryTreeNode>>>& sleafsmap_;

    //! reference to map of all master leaf treenodes
    std::vector<std::vector<Teuchos::RCP<BinaryTreeNode>>>& mleafsmap_;

  };  // class BinaryTreeNode


  /*!
  \brief A class for performing search in 2D/3D based on binary trees

  Refer also to the Semesterarbeit of Thomas Eberl, 2009

  \author popp (popp@lnm.mw.tum.de)
  */
  class BinaryTree
  {
   public:
    /*!
    \brief Standard constructor

    Constructs an instance of this class.<br>

    \param discret (in):     The interface discretization
    \param selements (in):   All slave elements (column map)
    \param melements (in):   All master elements (fully overlapping map)
    \param dim (in):         The problem dimension
    \param eps (in):
    \param useauxpos (in):

    */
    BinaryTree(DRT::Discretization& discret, Teuchos::RCP<Epetra_Map> selements,
        Teuchos::RCP<Epetra_Map> melements, int dim, double eps, bool useauxpos);

    /*!
    \brief Destructor

    */
    virtual ~BinaryTree(){};

    //! @name Query methods

    /*!
    \brief Evaluate search tree to get corresponding master elements for the slave elements

    */
    void EvaluateSearch();

   private:
    /*!
    \brief clear found search elements

    */
    void InitSearchElements();

    /*!
    \brief Print full tree

    */
    void PrintTree(Teuchos::RCP<BinaryTreeNode> treenode);

    /*!
    \brief Print full tree out of map of treenodes

    */
    void PrintTreeOfMap(std::vector<std::vector<Teuchos::RCP<BinaryTreeNode>>>& treenodesmap);

    //@}

    //! @name Access methods

    /*!
    \brief Get communicator

    */
    virtual const Epetra_Comm& Comm() const;

    /*!
    \brief Get discretization of the interface

    */
    virtual DRT::Discretization& Discret() const { return idiscret_; }

    /*!
    \brief Get matrix of DOP normals

    */
    virtual const Epetra_SerialDenseMatrix& DopNormals() { return dopnormals_; }

    /*!
    \brief Get number of vertices of DOP

    */
    virtual const int& Kdop() { return kdop_; }

    /*!
    \brief Return dim of Problem

    */
    virtual const int& Dim() { return dim_; }

    /*!
    \brief Return reference to slave treenodesmap

    */
    virtual std::vector<std::vector<Teuchos::RCP<BinaryTreeNode>>>& Streenodesmap()
    {
      return streenodesmap_;
    }

    /*!
    \brief Return reference to master treenodesmap

    */
    virtual std::vector<std::vector<Teuchos::RCP<BinaryTreeNode>>>& Mtreenodesmap()
    {
      return mtreenodesmap_;
    }

    /*!
    \brief Return reference to coupling treenodesmap

    */
    virtual std::vector<std::vector<Teuchos::RCP<BinaryTreeNode>>>& CouplingMap()
    {
      return couplingmap_;
    }

    /*!
    \brief Return pointer to sroot-treenode

    */
    virtual Teuchos::RCP<BinaryTreeNode>& Sroot() { return sroot_; }

    /*!
    \brief Return pointer to mroot-treenode

    */
    virtual Teuchos::RCP<BinaryTreeNode>& Mroot() { return mroot_; }

    /*!
    \brief Return minimal element length

    */
    virtual double& MinLengthEle() { return minlengthele_; }

    /*!
    \brief Return factor "eps" to enlarge dops

    */
    virtual double& Eps() { return eps_; }

    /*!
    \brief Return factor "enlarge" to enlarge dops

    */
    virtual double& Enlarge() { return enlarge_; }

    //@}

    //! @name Evaluation methods

    /*!
    \brief Calculate minimal element length / inflation factor "enlarge"

    */
    void SetEnlarge();

    /*!
    \brief Update master and slave tree in a topdown way

    */
    void UpdateTreeTopDown()
    {
      EvaluateUpdateTreeTopDown(sroot_);
      EvaluateUpdateTreeTopDown(mroot_);
      return;
    }

    /*!
    \brief Evaluate update of master and slave tree in a topdown way

    */
    void EvaluateUpdateTreeTopDown(Teuchos::RCP<BinaryTreeNode> treenode);

    /*!
    \brief Updates master and slave tree in a bottom up way

    */
    void UpdateTreeBottomUp()
    {
      EvaluateUpdateTreeBottomUp(streenodesmap_);
      EvaluateUpdateTreeBottomUp(mtreenodesmap_);
      return;
    }

    /*!
    \brief Evaluate update of master and slave tree in a bottom up way

    */
    void EvaluateUpdateTreeBottomUp(
        std::vector<std::vector<Teuchos::RCP<BinaryTreeNode>>>& treenodesmap);

    /*!
    \brief Evaluate Binary search tree for separate update and search

    */
    void SearchSeparate()
    {
      EvaluateSearchSeparate(sroot_, mroot_);
      return;
    }

    /*!
    \brief Evaluate Binary search tree for separate update and search

    */
    void EvaluateSearchSeparate(
        Teuchos::RCP<BinaryTreeNode> streenode, Teuchos::RCP<BinaryTreeNode> mtreenode);

    /*!
    \brief Evaluate Binary search tree for combined search and update

    */
    void SearchCombined()
    {  // if proc has no slave elements --> return;
      if (sroot_->Type() == NOSLAVE_ELEMENTS) return;
      sroot_->CalculateSlabsDop();
      sroot_->EnlargeGeometry(enlarge_);
      mroot_->CalculateSlabsDop();
      mroot_->EnlargeGeometry(enlarge_);
      EvaluateSearchCombined(sroot_, mroot_);
      return;
    }

    /*!
    \brief Evaluate Binary search tree for combined search and update

    */
    void EvaluateSearchCombined(
        Teuchos::RCP<BinaryTreeNode> streenode, Teuchos::RCP<BinaryTreeNode> mtreenode);


    // don't want = operator and cctor
    BinaryTree operator=(const BinaryTree& old);
    BinaryTree(const BinaryTree& old);

    DRT::Discretization& idiscret_;       // mortar interface discretization
    Teuchos::RCP<Epetra_Map> selements_;  // all slave elements on surface (column map)
    Teuchos::RCP<Epetra_Map> melements_;  // all master elements on surface (full map)
    std::vector<std::vector<Teuchos::RCP<BinaryTreeNode>>>
        streenodesmap_;  // map of all slave treenodes, sorted by layers
    std::vector<std::vector<Teuchos::RCP<BinaryTreeNode>>>
        mtreenodesmap_;  // map of all master treenodes, sorted by layers
    std::vector<std::vector<Teuchos::RCP<BinaryTreeNode>>>
        couplingmap_;  // map of all treenodes, that possibly couple, st/mt
    std::vector<std::vector<Teuchos::RCP<BinaryTreeNode>>>
        sleafsmap_;  // map of all slave leaf treenodes, [0]=leftchild,[1]=rightchild
    std::vector<std::vector<Teuchos::RCP<BinaryTreeNode>>>
        mleafsmap_;  // map of all master leaf treenodes, [0]=leftchild,[1]=rightlchild
    Teuchos::RCP<BinaryTreeNode> sroot_;  // slave root treenode
    Teuchos::RCP<BinaryTreeNode> mroot_;  // master root treenode
    double minlengthele_;                 // minimum of length of fe-elements
    const int dim_;                       // problem dimension (2D or 3D)
    double eps_;                          // epsilon for enlarging dops (of user)
    bool useauxpos_;  // bool whether auxiliary position is used when computing dops
    double enlarge_;  // to enlarge dops
    Epetra_SerialDenseMatrix dopnormals_;  // defining vertices of DOP
    int kdop_;                             // sets k for DOP (8 for 2D, 18 for 3D)

  };  // class BinaryTree
}  // namespace MORTAR

#endif  // #ifndef MORTAR_BINARYTREE_H<|MERGE_RESOLUTION|>--- conflicted
+++ resolved
@@ -3,15 +3,9 @@
 
 \brief A class for performing mortar search in 2D/3D based on binarytrees
 
-<<<<<<< HEAD
+\level 1
+
 \maintainer Alexander Popp
-
-\level 1
-=======
-\level 1
-
-\maintainer Alexander Popp
->>>>>>> 293b41a3
 
 *----------------------------------------------------------------------*/
 #ifndef MORTAR_BINARYTREE_H

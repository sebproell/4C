--- conflicted
+++ resolved
@@ -202,11 +202,7 @@
 
       /*! \brief Assemble the force right-hand-side
        *
-<<<<<<< HEAD
-       * After the evaluation of all models at the new state \f$t_{n+1}\f$ is finished we
-=======
        * After the evaluation of all models at the new state \f$t_{n+1}\f$ is finished, we
->>>>>>> 5920294a
        * start to put everything together. At this point we build the right-hand-side at
        * the desired mid-point. The reason why we do it here and not at time integrator level
        * is that you have now the possibility to use a different time integration (not the
@@ -215,16 +211,6 @@
        * old contributions with the time integration factor you like and save them once, thus you
        * just have to add them to complete the mid-point right-hand-side.
        *
-<<<<<<< HEAD
-       * \param[out] f Time factor scaled right hand side w/o viscous and/or mass
-       *               effects
-       * \param[in] timefac_np Time factor of the underlying structural time integrator
-       *                       for the new state at \f$t_{n+1}\f$. (To scale the old state of the
-       *                       previous time step see UpdateStepState.)
-       *
-       *  \date 07/2016
-       *  \author hiermeier
-=======
        * \param[out] f Right-hand side w/o viscous and/or mass effects scaled by time factor
        * \param[in] timefac_np Time factor of the underlying structural time integrator for
        *                       the new state at \f$t_{n+1}\f$.
@@ -235,7 +221,6 @@
        *
        * \date 07/2016
        * \author hiermeier
->>>>>>> 5920294a
        */
       virtual bool AssembleForce(Epetra_Vector& f, const double& timefac_np) const = 0;
 

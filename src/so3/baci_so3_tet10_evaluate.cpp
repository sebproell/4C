--- conflicted
+++ resolved
@@ -859,17 +859,9 @@
             case INPAR::STR::GaussPointDataOutputType::gauss_points:
             {
               std::vector<Teuchos::RCP<Epetra_MultiVector>>& global_data =
-<<<<<<< HEAD
-                  StrParamsInterface()
-                      .MutableGaussPointDataOutputManagerPtr()
-                      ->GetMutableGaussPointData()
-                      .at(quantity_name);
-              DRT::ELEMENTS::AssembleGaussPointValues(global_data, gp_data, *this);
-=======
                   StrParamsInterface().GaussPointDataOutputManagerPtr()->GetGaussPointData().at(
                       quantity_name);
-              DRT::ELEMENTS::AssembleGaussPointValues(global_data, gp_data, this);
->>>>>>> 23e5e29f
+              DRT::ELEMENTS::AssembleGaussPointValues(global_data, gp_data, *this);
               break;
             }
             case INPAR::STR::GaussPointDataOutputType::none:
